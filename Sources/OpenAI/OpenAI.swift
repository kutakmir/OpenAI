--- conflicted
+++ resolved
@@ -188,8 +188,6 @@
             completion?(error)
         }
     }
-<<<<<<< HEAD
-=======
     
     func performSpeechRequest(request: any URLRequestBuildable, completion: @escaping (Result<AudioSpeechResult, Error>) -> Void) {
         do {
@@ -224,7 +222,6 @@
             completion(.failure(error))
         }
     }
->>>>>>> 8b49c174
 
     public func interceptApplication(_ application: UIApplication, handleEventsForBackgroundURLSession identifier: String, completionHandler: @escaping () -> Void) -> Bool {
         if identifier == AnyOpenAISessionDelegate.default.identifier {
